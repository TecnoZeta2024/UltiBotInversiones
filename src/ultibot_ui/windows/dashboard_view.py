--- conflicted
+++ resolved
@@ -1,4 +1,3 @@
-<<<<<<< HEAD
 import logging
 from PyQt5.QtWidgets import QWidget, QVBoxLayout, QHBoxLayout, QSplitter, QLabel
 from PyQt5.QtCore import Qt, QTimer # Importar QTimer
@@ -35,32 +34,6 @@
         # Inicializar PortfolioService aquí, ya que DashboardView tiene sus dependencias
         self.portfolio_service = PortfolioService(self.market_data_service, self.persistence_service)
         
-=======
-from uuid import UUID
-
-from PySide6.QtWidgets import QWidget, QVBoxLayout, QHBoxLayout, QSplitter, QLabel
-from PySide6.QtCore import Qt
-
-# Services (UI Layer)
-from src.ultibot_ui.services.ui_market_data_service import UIMarketDataService
-from src.ultibot_ui.services.ui_config_service import UIConfigService
-
-# Widgets
-from src.ultibot_ui.widgets.market_data_widget import MarketDataWidget
-from src.ultibot_ui.widgets.portfolio_widget import PortfolioWidget
-from src.ultibot_ui.widgets.chart_widget import ChartWidget
-from src.ultibot_ui.widgets.notification_widget import NotificationWidget
-
-
-class DashboardView(QWidget):
-    def __init__(self, user_id: UUID, market_data_service: UIMarketDataService, config_service: UIConfigService, parent: QWidget | None = None):
-        super().__init__(parent)
-        self.user_id = user_id
-        self.market_data_service = market_data_service
-        self.config_service = config_service
-
-        self.setWindowTitle(f"UltiBot Dashboard - User: {str(self.user_id)[:8]}...") # Show partial user_id
->>>>>>> 1a8b8d84
         self._setup_ui()
         
         # Iniciar la inicialización del portafolio de paper trading
@@ -81,7 +54,6 @@
         # --- Top Area: Market Data Widget ---
         # This widget shows overall market tickers, favorite pairs, etc.
         self.market_data_widget = MarketDataWidget(self.user_id, self.market_data_service, self.config_service)
-<<<<<<< HEAD
         main_layout.addWidget(self.market_data_widget)
         
         # Iniciar la carga y suscripción de pares para market_data_widget
@@ -304,204 +276,4 @@
             print("DashboardView: Calling cleanup on chart_widget.")
             self.chart_widget.cleanup()
         
-        print("DashboardView: cleanup finished.")
-=======
-
-        # --- Center Area: Portfolio and Charts ---
-        # This will be split horizontally: Portfolio on the left, Charts on the right.
-        self.portfolio_widget = PortfolioWidget(self.user_id, self.market_data_service)
-        self.chart_widget = ChartWidget(self.user_id, self.market_data_service) # UserID might not be directly used by chart for now
-
-        center_splitter = QSplitter(Qt.Orientation.Horizontal)
-        center_splitter.addWidget(self.portfolio_widget)
-        center_splitter.addWidget(self.chart_widget)
-        # Set initial relative sizes for portfolio and chart areas
-        # These are proportions, not fixed pixels, so they adapt to window size.
-        center_splitter.setStretchFactor(0, 1) # Portfolio widget takes 1 part
-        center_splitter.setStretchFactor(1, 2) # Chart widget takes 2 parts (larger)
-        # Or, set initial sizes (can be adjusted by user)
-        # center_splitter.setSizes([300, 600]) # Example initial pixel sizes
-
-
-        # --- Bottom Area: Notifications ---
-        # This widget will display user notifications.
-        self.notification_widget = NotificationWidget(self.user_id, self.market_data_service) # UIMarketDataService has notification fetching
-
-        # --- Main Vertical Splitter ---
-        # This splitter will divide the dashboard vertically:
-        # Top: MarketDataWidget
-        # Middle: CenterSplitter (Portfolio + Charts)
-        # Bottom: NotificationWidget
-
-        # We can have a top-level splitter for MarketDataWidget vs the rest
-        # And another one for (Portfolio+Charts) vs Notifications
-
-        # Let's try:
-        # Top: MarketDataWidget
-        # Bottom_Half: Splitter ( (Portfolio + Chart_Widget) + Notification_Widget )
-
-        # Main layout structure:
-        # MarketDataWidget (top_zone)
-        # MainContentSplitter (vertical)
-        #   -> CenterSplitter (Portfolio | Chart) (center_zone)
-        #   -> NotificationWidget (bottom_zone)
-
-        main_content_splitter = QSplitter(Qt.Orientation.Vertical)
-        main_content_splitter.addWidget(center_splitter) # Portfolio and Charts
-        main_content_splitter.addWidget(self.notification_widget) # Notifications
-
-        # Set initial relative sizes for main content areas
-        main_content_splitter.setStretchFactor(0, 3) # Portfolio/Charts area takes 3 parts
-        main_content_splitter.setStretchFactor(1, 1) # Notifications area takes 1 part
-        # main_content_splitter.setSizes([600, 200]) # Example initial pixel sizes
-
-
-        # Add Market Data Widget and the Main Content Splitter to the main layout
-        main_layout.addWidget(self.market_data_widget, 1) # Give it some stretch factor
-        main_layout.addWidget(main_content_splitter, 3)  # Give more stretch to the main content
-
-        # Set initial window size (optional, can be done by MainWindow)
-        # self.resize(1200, 800)
-
-
-    def cleanup(self):
-        """
-        Clean up resources used by child widgets.
-        This might involve stopping timers, closing websocket connections (if any), etc.
-        """
-        print("Cleaning up DashboardView and its child widgets...")
-        if hasattr(self.market_data_widget, 'cleanup') and callable(getattr(self.market_data_widget, 'cleanup')):
-            self.market_data_widget.cleanup()
-        if hasattr(self.portfolio_widget, 'cleanup') and callable(getattr(self.portfolio_widget, 'cleanup')):
-            self.portfolio_widget.cleanup()
-        if hasattr(self.chart_widget, 'cleanup') and callable(getattr(self.chart_widget, 'cleanup')):
-            self.chart_widget.cleanup()
-        if hasattr(self.notification_widget, 'cleanup') and callable(getattr(self.notification_widget, 'cleanup')):
-            self.notification_widget.cleanup()
-        print("DashboardView cleanup finished.")
-
-    def showEvent(self, event):
-        """Adjust splitter sizes after the window is shown and sized."""
-        super().showEvent(event)
-        # It's often better to set stretch factors or use layouts that manage sizes.
-        # Setting fixed sizes in showEvent can be tricky if the window is resized later by user.
-        # However, for initial setup:
-        # self.center_splitter.setSizes([self.width() // 3, 2 * self.width() // 3])
-        # self.main_content_splitter.setSizes([ (self.height() * 3) // 4, self.height() // 4])
-        # Using stretch factors in _setup_ui is generally more robust.
-        # No explicit size setting here if stretch factors are used.
-
-# Example Usage (for testing DashboardView itself)
-if __name__ == '__main__':
-    import sys
-    import qasync
-    from PySide6.QtWidgets import QApplication
-    from src.ultibot_ui.services.api_client import ApiClient # For mock services
-
-    # --- Mock Services ---
-    class MockDashboardApiClient(ApiClient):
-        # Implement mock methods for all endpoints used by the child widgets
-        # For simplicity, we can reuse the mocks from individual widget tests if they are compatible
-        # or create more specific ones here.
-
-        # MarketDataWidget needs: get_user_configuration, save_user_configuration, get_tickers_data
-        async def get_user_configuration(self, user_id: UUID) -> dict | None:
-            print(f"[MockDashboard] get_user_configuration for {user_id}")
-            return {"favoritePairs": ["BTC-USD", "ETH-USD"]}
-
-        async def save_user_configuration(self, user_id: UUID, config_data: dict) -> bool:
-            print(f"[MockDashboard] save_user_configuration for {user_id}: {config_data}")
-            return True
-
-        async def get_tickers_data(self, symbols: list[str]) -> dict | None:
-            print(f"[MockDashboard] get_tickers_data for {symbols}")
-            data = {}
-            for sym in symbols:
-                price = 20000 + sum(ord(c) for c in sym) % 5000 # pseudo-random price
-                change = (sum(ord(c) for c in sym) % 10) - 5
-                data[sym] = {"lastPrice": f"{price:.2f}", "priceChangePercent": f"{change:.2f}", "quoteVolume": f"{price*100:.0f}"}
-            return data
-
-        # PortfolioWidget needs: get_portfolio_summary
-        async def get_portfolio_summary(self, user_id: UUID) -> PortfolioSnapshot | None:
-            from src.ultibot_ui.models import AssetHolding, PortfolioSnapshot # Local import for clarity
-            from datetime import datetime
-            print(f"[MockDashboard] get_portfolio_summary for {user_id}")
-            holdings = [
-                AssetHolding(asset_id="BTC-USD", quantity=0.5, average_purchase_price=30000.00, current_value=32500.00),
-                AssetHolding(asset_id="ETH-USD", quantity=10.0, average_purchase_price=2000.00, current_value=22000.00),
-            ]
-            return PortfolioSnapshot(
-                snapshot_id=uuid.uuid4(), timestamp=datetime.now(), user_id=user_id,
-                holdings=holdings, total_value=54500.00, cash_balance=1234.56
-            )
-
-        # ChartWidget needs: get_market_historical_data
-        async def get_market_historical_data(self, asset_id: str, interval: str) -> MarketData | None:
-            from src.ultibot_ui.models import Kline, MarketData # Local import
-            from datetime import datetime
-            import numpy as np
-            print(f"[MockDashboard] get_market_historical_data for {asset_id} ({interval})")
-            klines_list = []
-            current_time = datetime.now().timestamp() * 1000
-            price = 100.0
-            for i in range(50):
-                open_p = price + np.random.uniform(-1,1)
-                high_p = max(open_p, price + np.random.uniform(0,2))
-                low_p = min(open_p, price - np.random.uniform(0,2))
-                close_p = np.random.uniform(low_p, high_p)
-                kline_ts = int(current_time - (50 - i) * (60000 * (["1m","5m","1h","1d"].index(interval if interval in ["1m","5m","1h","1d"] else "1m") +1 )))
-                klines_list.append(Kline(timestamp=kline_ts, open=open_p, high=high_p, low=low_p, close=close_p, volume=np.random.uniform(100,1000)))
-                price = close_p
-            return MarketData(asset_id=asset_id, interval=interval, klines=klines_list)
-
-        # NotificationWidget needs: get_notification_history
-        async def get_notification_history(self, user_id: UUID) -> list[Notification] | None:
-            from src.ultibot_ui.models import Notification # Local import
-            from datetime import datetime
-            print(f"[MockDashboard] get_notification_history for {user_id}")
-            return [
-                Notification(notification_id=uuid.uuid4(), user_id=user_id, message="Welcome to UltiBot Dashboard!", timestamp=datetime.now(), read_status=False, type="INFO"),
-                Notification(notification_id=uuid.uuid4(), user_id=user_id, message="BTC price alert triggered.", timestamp=datetime.now(), read_status=True, type="PRICE_ALERT"),
-            ]
-
-        async def close(self): # Ensure mock client has a close method
-            print("[MockDashboard] ApiClient closed.")
-
-
-    async def main_async_dashboard():
-        app = QApplication.instance() or QApplication(sys.argv)
-
-        # Setup mock services
-        mock_api_client = MockDashboardApiClient()
-        market_data_service = UIMarketDataService(api_client=mock_api_client)
-        config_service = UIConfigService(api_client=mock_api_client) # UIConfigService also uses ApiClient
-
-        test_user_id = uuid.uuid4()
-        config_service.set_user_id(test_user_id) # Important for UIConfigService operations
-
-        dashboard_view = DashboardView(user_id=test_user_id, market_data_service=market_data_service, config_service=config_service)
-        dashboard_view.resize(1600, 900) # Set a larger default size for the dashboard
-        dashboard_view.show()
-
-        loop = qasync.QEventLoop(app)
-        asyncio.set_event_loop(loop)
-
-        try:
-            await loop.run_forever()
-        except KeyboardInterrupt:
-            pass
-        finally:
-            dashboard_view.cleanup() # Call cleanup on the dashboard
-            await mock_api_client.close() # Close the mock client
-
-    if __name__ == "__main__":
-        try:
-            qasync.run(main_async_dashboard())
-        except RuntimeError as e:
-            if "another loop is running" not in str(e).lower():
-                 raise
-        except KeyboardInterrupt:
-            print("DashboardView test application terminated.")
-        print("Exiting DashboardView example.")
->>>>>>> 1a8b8d84
+        print("DashboardView: cleanup finished.")