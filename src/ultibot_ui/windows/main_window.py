<<<<<<< HEAD
"""Módulo de ventana principal de UltiBotInversiones.

Este módulo contiene la implementación de la ventana principal de la aplicación,
proporcionando la interfaz de usuario principal con navegación lateral y vistas
intercambiables para diferentes funcionalidades del bot de trading.
"""

import logging
from uuid import UUID

from PyQt5.QtCore import Qt, QTimer
from PyQt5.QtWidgets import (
    QHBoxLayout,
    QLabel,
    QMainWindow,
    QPushButton,
    QStackedWidget,
    QStatusBar,
    QWidget,
)

from src.shared.data_types import UserConfiguration
from src.ultibot_backend.services.config_service import ConfigService
from src.ultibot_backend.services.market_data_service import MarketDataService
from src.ultibot_backend.services.notification_service import NotificationService
from src.ultibot_backend.adapters.persistence_service import SupabasePersistenceService
from src.ultibot_ui.widgets.sidebar_navigation_widget import SidebarNavigationWidget
from src.ultibot_ui.windows.dashboard_view import DashboardView
from src.ultibot_ui.windows.history_view import HistoryView
from src.ultibot_ui.windows.settings_view import SettingsView
from src.ultibot_ui.services.api_client import UltiBotAPIClient # Importar UltiBotAPIClient


class MainWindow(QMainWindow):
    """Ventana principal de la aplicación UltiBotInversiones.

    Proporciona la interfaz de usuario principal con navegación lateral,
    barra de estado y vistas intercambiables para las diferentes
    funcionalidades del sistema de trading.
    """

    def __init__(
        self,
        user_id: UUID,
        market_data_service: MarketDataService,
        config_service: ConfigService,
        notification_service: NotificationService,
        persistence_service: SupabasePersistenceService,
        parent=None,
    ):
        """Inicializa la ventana principal con los servicios requeridos.

        Args:
            user_id: Identificador único del usuario
            market_data_service: Servicio de datos de mercado
            config_service: Servicio de configuración
            notification_service: Servicio de notificaciones
            persistence_service: Servicio de persistencia de datos
            parent: Widget padre opcional

        """
        super().__init__(parent)
        self.user_id = user_id
        self.market_data_service = market_data_service
        self.config_service = config_service
        self.notification_service = notification_service
        self.persistence_service = persistence_service

        # Inicializar el cliente API para el frontend
        self.api_client = UltiBotAPIClient()

        # Variables para rastrear el estado de inicialización
        self._initialization_complete = False

        self.setWindowTitle("UltiBotInversiones")
        self.setGeometry(100, 100, 1200, 800)
=======
import asyncio # Added for api_client.close()
from PySide6.QtWidgets import QMainWindow, QStatusBar, QLabel, QWidget, QHBoxLayout, QStackedWidget, QPushButton
from PySide6.QtCore import Qt
from uuid import UUID

from src.ultibot_ui.windows.dashboard_view import DashboardView # Corrected path
from src.ultibot_ui.widgets.sidebar_navigation_widget import SidebarNavigationWidget # Corrected path

# Updated service imports
from src.ultibot_ui.services.ui_market_data_service import UIMarketDataService
from src.ultibot_ui.services.ui_config_service import UIConfigService
from src.ultibot_ui.services.api_client import ApiClient # Added ApiClient

class MainWindow(QMainWindow):
    def __init__(self, user_id: UUID,
                 market_data_service: UIMarketDataService,
                 config_service: UIConfigService,
                 api_client: ApiClient): # Added api_client
        super().__init__()
        self.user_id = user_id
        self.market_data_service = market_data_service
        self.config_service = config_service
        self.api_client = api_client # Store api_client

        self.setWindowTitle("UltiBot Dashboard") # Updated title
        self.setGeometry(100, 100, 1600, 900) # Adjusted default size
>>>>>>> 1a8b8d84

        self._create_status_bar()
        self._setup_central_widget()

        # Conectar la señal de cambio de configuración de SettingsView
        self.settings_view.config_changed.connect(
            self._update_paper_trading_status_display
        )
        # Conectar la nueva señal de cambio de estado del modo real
        self.settings_view.real_trading_mode_status_changed.connect(
            self._update_real_trading_status_display
        )

        # Usar QTimer para cargar el estado inicial de forma asíncrona segura
        self._init_timer = QTimer()
        self._init_timer.singleShot(100, self._schedule_initial_load)

    def _schedule_initial_load(self):
        """Programa la carga inicial del estado de Paper Trading y Real Trading.

        Utiliza qasync para ejecutar código asíncrono de forma segura
        en el contexto de Qt.
        """
        import asyncio

        try:
            loop = asyncio.get_event_loop()
            # Crear tareas para cargar ambos estados iniciales
            task_paper = loop.create_task(self._load_initial_paper_trading_status())
            task_real = loop.create_task(self._load_initial_real_trading_status())
            
            # Configurar callback para marcar la inicialización como completa después de ambas tareas
            async def wait_for_all_initial_loads():
                await asyncio.gather(task_paper, task_real)
                self._initialization_complete = True
                logging.info("Inicialización completa de los estados de trading.")

            loop.create_task(wait_for_all_initial_loads())

        except Exception as e:
            logging.error(f"Error al programar carga inicial: {e}", exc_info=True)
            self.paper_trading_status_label.setText("Modo: Error de Inicialización")
            self.paper_trading_status_label.setStyleSheet("font-weight: bold; color: red;")
            self.real_trading_status_label.setText("Modo Real: Error")
            self.real_trading_status_label.setStyleSheet("font-weight: bold; color: red;")


    def _create_status_bar(self):
<<<<<<< HEAD
        """Crea y configura la barra de estado de la ventana principal."""
        self.statusBar = QStatusBar()
        self.setStatusBar(self.statusBar)

        # Etiqueta para el estado de conexión general
        self.connection_status_label = QLabel("Estado de Conexión: Desconectado")
        self.statusBar.addPermanentWidget(self.connection_status_label)

        # Etiqueta para el modo Paper Trading
        self.paper_trading_status_label = QLabel("Modo: Real")
        self.paper_trading_status_label.setStyleSheet(
            "font-weight: bold; color: green;"
        )
        self.statusBar.addPermanentWidget(self.paper_trading_status_label)

        # Etiqueta para el modo de Operativa Real Limitada (NUEVO)
        self.real_trading_status_label = QLabel("Modo Real: Inactivo")
        self.real_trading_status_label.setStyleSheet(
            "font-weight: bold; color: gray;"
        )
        self.statusBar.addPermanentWidget(self.real_trading_status_label)

        self.statusBar.showMessage("Listo")

    async def _load_initial_paper_trading_status(self):
        """Carga el estado inicial del modo Paper Trading y actualiza la UI.

        Esta función se ejecuta de forma asíncrona para obtener la configuración
        del usuario y actualizar el estado del modo Paper Trading en la interfaz.
        """
        try:
            user_config = await self.config_service.get_user_configuration(self.user_id)
            self._update_paper_trading_status_label(
                user_config.paperTradingActive or False
            )
        except Exception as e:
            self.paper_trading_status_label.setText("Modo: Error")
            self.paper_trading_status_label.setStyleSheet("font-weight: bold; color: red;")
            self.statusBar.showMessage(f"Error al cargar modo Paper: {e}")
            logging.error(
                f"Error al cargar el estado inicial del Paper Trading: {e}",
                exc_info=True,
            )

    async def _load_initial_real_trading_status(self):
        """Carga el estado inicial del modo de Operativa Real Limitada y actualiza la UI."""
        try:
            status_data = await self.api_client.get_real_trading_mode_status()
            self._update_real_trading_status_label(
                status_data.get("isActive", False),
                status_data.get("executedCount", 0),
                status_data.get("limit", 5)
            )
        except Exception as e:
            self.real_trading_status_label.setText("Modo Real: Error")
            self.real_trading_status_label.setStyleSheet("font-weight: bold; color: red;")
            self.statusBar.showMessage(f"Error al cargar modo Real: {e}")
            logging.error(
                f"Error al cargar el estado inicial del Real Trading: {e}",
                exc_info=True,
            )

    def _update_paper_trading_status_display(self, config: UserConfiguration):
        """Actualiza la visualización del modo Paper Trading en la barra de estado.

        Args:
            config: Configuración de usuario actualizada

        """
        self._update_paper_trading_status_label(config.paperTradingActive or False)
        self.statusBar.showMessage("Configuración de Paper Trading actualizada.")

    def _update_paper_trading_status_label(self, is_paper_trading_active: bool):
        """Actualiza el texto y estilo de la etiqueta del modo Paper Trading.

        Args:
            is_paper_trading_active: True si el modo Paper Trading está activo

        """
        if is_paper_trading_active:
            self.paper_trading_status_label.setText("Modo: PAPER TRADING")
            self.paper_trading_status_label.setStyleSheet(
                "font-weight: bold; color: orange;"
            )
        else:
            self.paper_trading_status_label.setText("Modo: Real")
            self.paper_trading_status_label.setStyleSheet(
                "font-weight: bold; color: green;"
            )

    def _update_real_trading_status_display(self, is_active: bool, executed_count: int, limit: int):
        """Actualiza la visualización del modo de Operativa Real Limitada en la barra de estado.

        Args:
            is_active: True si el modo real está activo
            executed_count: Número de operaciones reales ejecutadas
            limit: Límite de operaciones reales
        """
        if is_active:
            self.real_trading_status_label.setText(f"MODO REAL LIMITADO ACTIVO ({executed_count}/{limit})")
            self.real_trading_status_label.setStyleSheet("font-weight: bold; color: red;")
        else:
            self.real_trading_status_label.setText("Modo Real: Inactivo")
            self.real_trading_status_label.setStyleSheet("font-weight: bold; color: gray;")
        self.statusBar.showMessage("Estado de Operativa Real actualizado.")

=======
        self.statusBar = QStatusBar() # Corrected: QStatusBar()
        self.setStatusBar(self.statusBar)
        self.statusBar.showMessage("Ready")

        # Example: Connection status label (can be updated by services)
        self.connection_status_label = QLabel("Connection: OK") # Placeholder
        self.statusBar.addPermanentWidget(self.connection_status_label)
>>>>>>> 1a8b8d84

    def _setup_central_widget(self):
        """Configura el widget central con la navegación lateral y las vistas."""
        central_widget = QWidget()
        self.setCentralWidget(central_widget)
        main_layout = QHBoxLayout(central_widget)
        main_layout.setContentsMargins(0, 0, 0, 0) # No margins for a clean look
        main_layout.setSpacing(0) # No spacing between sidebar and content

        # Sidebar Navigation
        self.sidebar = SidebarNavigationWidget()
<<<<<<< HEAD
        self.sidebar.setFixedWidth(200)  # Ancho fijo para la barra lateral
=======
        self.sidebar.setFixedWidth(180) # Slightly narrower sidebar
>>>>>>> 1a8b8d84
        self.sidebar.navigation_requested.connect(self._switch_view)
        main_layout.addWidget(self.sidebar)

        # Content Area (StackedWidget)
        self.stacked_widget = QStackedWidget()
        main_layout.addWidget(self.stacked_widget)

<<<<<<< HEAD
        # Añadir vistas al stacked widget
        self.dashboard_view = DashboardView(
            self.user_id,
            self.market_data_service,
            self.config_service,
            self.notification_service,
            self.persistence_service,
            self.api_client,  # Agregar el parámetro faltante
        )
        self.stacked_widget.addWidget(self.dashboard_view)  # Índice 0

        # Placeholder para otras vistas
        self.opportunities_view = QLabel("Vista de Oportunidades (Placeholder)")
        self.opportunities_view.setAlignment(Qt.AlignmentFlag.AlignCenter)
        self.stacked_widget.addWidget(self.opportunities_view)  # Índice 1

        self.strategies_view = QLabel("Vista de Estrategias (Placeholder)")
        self.strategies_view.setAlignment(Qt.AlignmentFlag.AlignCenter)
        self.stacked_widget.addWidget(self.strategies_view)  # Índice 2

        # Vista de historial con el widget de paper trading report
        self.history_view = HistoryView(self.user_id)
        self.stacked_widget.addWidget(self.history_view)  # Índice 3

        self.settings_view = SettingsView(str(self.user_id), self.api_client) # Pasar api_client
        self.stacked_widget.addWidget(self.settings_view)  # Índice 4
=======
        # --- Initialize Views ---
        # Dashboard View
        self.dashboard_view = DashboardView(self.user_id, self.market_data_service, self.config_service)
        self.stacked_widget.addWidget(self.dashboard_view)

        # Placeholder views for other sections
        self.opportunities_view = QLabel("Opportunities View (Placeholder)")
        self.opportunities_view.setAlignment(Qt.AlignmentFlag.AlignCenter)
        self.stacked_widget.addWidget(self.opportunities_view)

        self.strategies_view = QLabel("Strategies View (Placeholder)")
        self.strategies_view.setAlignment(Qt.AlignmentFlag.AlignCenter)
        self.stacked_widget.addWidget(self.strategies_view)

        self.trading_history_view = QLabel("Trading History View (Placeholder)")
        self.trading_history_view.setAlignment(Qt.AlignmentFlag.AlignCenter)
        self.stacked_widget.addWidget(self.trading_history_view)

        self.settings_view = QLabel("Settings View (Placeholder)")
        self.settings_view.setAlignment(Qt.AlignmentFlag.AlignCenter)
        self.stacked_widget.addWidget(self.settings_view)
>>>>>>> 1a8b8d84

        # View mapping for navigation
        self.view_map = {
            "dashboard": 0,
            "opportunities": 1,
            "strategies": 2,
            "history": 3, # Corrected from trading_history_view variable name to key "history"
            "settings": 4,
        }

        # Set initial view to Dashboard
        # Ensure sidebar button is checked (if sidebar has checkable buttons)
        dashboard_button = self.sidebar.findChild(QPushButton, "navButton_dashboard")
        if dashboard_button: # This relies on objectName being set in SidebarNavigationWidget
            dashboard_button.setChecked(True)
        self.stacked_widget.setCurrentIndex(self.view_map["dashboard"])

<<<<<<< HEAD
    def _switch_view(self, view_name):
        """Cambia a la vista especificada.

        Args:
            view_name: Nombre de la vista a mostrar

        """
        index = self.view_map.get(view_name)
        if index is not None:
            self.stacked_widget.setCurrentIndex(index)

    def closeEvent(self, event):
        """Maneja el evento de cierre de la ventana principal.

        Asegura que los recursos de los widgets hijos se limpien apropiadamente
        antes de cerrar la aplicación.

        Args:
            event: Evento de cierre de Qt

        """
        print("MainWindow: closeEvent triggered.")
        # Llamar a métodos de limpieza en las vistas/widgets que lo necesiten
        if hasattr(self.dashboard_view, "cleanup") and callable(
            self.dashboard_view.cleanup
        ):
            print("MainWindow: Calling cleanup on dashboard_view.")
            self.dashboard_view.cleanup()

        # Limpiar la vista de historial
        if hasattr(self.history_view, "cleanup") and callable(
            self.history_view.cleanup
        ):
            print("MainWindow: Calling cleanup on history_view.")
            self.history_view.cleanup()

        super().closeEvent(event)  # Aceptar el evento de cierre
=======

    def _switch_view(self, view_name: str):
        index = self.view_map.get(view_name)
        if index is not None:
            self.stacked_widget.setCurrentIndex(index)
            self.statusBar.showMessage(f"{view_name.capitalize()} view active")
        else:
            self.statusBar.showMessage(f"Error: View '{view_name}' not found.")

    def closeEvent(self, event):
        """Handle the window close event."""
        print("Closing application via MainWindow closeEvent...")

        # Cleanup child widgets (like DashboardView and its children)
        if hasattr(self, 'dashboard_view') and self.dashboard_view is not None:
            if hasattr(self.dashboard_view, 'cleanup') and callable(getattr(self.dashboard_view, 'cleanup')):
                print("Calling dashboard_view.cleanup()...")
                self.dashboard_view.cleanup()

        # Close the ApiClient
        if hasattr(self, 'api_client') and self.api_client is not None:
            print("Closing API client from MainWindow...")
            # Running an async function from a synchronous method like closeEvent
            # can be tricky. qasync might handle tasks created here, but it's often
            # better if the application's main async shutdown orchestrates this.
            # However, creating a task is a common approach.
            if asyncio.get_event_loop().is_running():
                 asyncio.create_task(self.api_client.close())
            else:
                 # If loop not running, try to run it to completion for this task.
                 # This is less ideal. Best if qasync manages loop until all tasks are done.
                 try:
                    asyncio.run(self.api_client.close()) # This might fail if loop is closed/closing
                 except RuntimeError as e:
                    print(f"RuntimeError during api_client.close() in closeEvent: {e}. May already be closing.")

        super().closeEvent(event)
>>>>>>> 1a8b8d84
<|MERGE_RESOLUTION|>--- conflicted
+++ resolved
@@ -1,4 +1,3 @@
-<<<<<<< HEAD
 """Módulo de ventana principal de UltiBotInversiones.
 
 Este módulo contiene la implementación de la ventana principal de la aplicación,
@@ -75,34 +74,6 @@
 
         self.setWindowTitle("UltiBotInversiones")
         self.setGeometry(100, 100, 1200, 800)
-=======
-import asyncio # Added for api_client.close()
-from PySide6.QtWidgets import QMainWindow, QStatusBar, QLabel, QWidget, QHBoxLayout, QStackedWidget, QPushButton
-from PySide6.QtCore import Qt
-from uuid import UUID
-
-from src.ultibot_ui.windows.dashboard_view import DashboardView # Corrected path
-from src.ultibot_ui.widgets.sidebar_navigation_widget import SidebarNavigationWidget # Corrected path
-
-# Updated service imports
-from src.ultibot_ui.services.ui_market_data_service import UIMarketDataService
-from src.ultibot_ui.services.ui_config_service import UIConfigService
-from src.ultibot_ui.services.api_client import ApiClient # Added ApiClient
-
-class MainWindow(QMainWindow):
-    def __init__(self, user_id: UUID,
-                 market_data_service: UIMarketDataService,
-                 config_service: UIConfigService,
-                 api_client: ApiClient): # Added api_client
-        super().__init__()
-        self.user_id = user_id
-        self.market_data_service = market_data_service
-        self.config_service = config_service
-        self.api_client = api_client # Store api_client
-
-        self.setWindowTitle("UltiBot Dashboard") # Updated title
-        self.setGeometry(100, 100, 1600, 900) # Adjusted default size
->>>>>>> 1a8b8d84
 
         self._create_status_bar()
         self._setup_central_widget()
@@ -151,7 +122,6 @@
 
 
     def _create_status_bar(self):
-<<<<<<< HEAD
         """Crea y configura la barra de estado de la ventana principal."""
         self.statusBar = QStatusBar()
         self.setStatusBar(self.statusBar)
@@ -258,15 +228,6 @@
             self.real_trading_status_label.setStyleSheet("font-weight: bold; color: gray;")
         self.statusBar.showMessage("Estado de Operativa Real actualizado.")
 
-=======
-        self.statusBar = QStatusBar() # Corrected: QStatusBar()
-        self.setStatusBar(self.statusBar)
-        self.statusBar.showMessage("Ready")
-
-        # Example: Connection status label (can be updated by services)
-        self.connection_status_label = QLabel("Connection: OK") # Placeholder
-        self.statusBar.addPermanentWidget(self.connection_status_label)
->>>>>>> 1a8b8d84
 
     def _setup_central_widget(self):
         """Configura el widget central con la navegación lateral y las vistas."""
@@ -278,11 +239,7 @@
 
         # Sidebar Navigation
         self.sidebar = SidebarNavigationWidget()
-<<<<<<< HEAD
         self.sidebar.setFixedWidth(200)  # Ancho fijo para la barra lateral
-=======
-        self.sidebar.setFixedWidth(180) # Slightly narrower sidebar
->>>>>>> 1a8b8d84
         self.sidebar.navigation_requested.connect(self._switch_view)
         main_layout.addWidget(self.sidebar)
 
@@ -290,7 +247,6 @@
         self.stacked_widget = QStackedWidget()
         main_layout.addWidget(self.stacked_widget)
 
-<<<<<<< HEAD
         # Añadir vistas al stacked widget
         self.dashboard_view = DashboardView(
             self.user_id,
@@ -317,29 +273,6 @@
 
         self.settings_view = SettingsView(str(self.user_id), self.api_client) # Pasar api_client
         self.stacked_widget.addWidget(self.settings_view)  # Índice 4
-=======
-        # --- Initialize Views ---
-        # Dashboard View
-        self.dashboard_view = DashboardView(self.user_id, self.market_data_service, self.config_service)
-        self.stacked_widget.addWidget(self.dashboard_view)
-
-        # Placeholder views for other sections
-        self.opportunities_view = QLabel("Opportunities View (Placeholder)")
-        self.opportunities_view.setAlignment(Qt.AlignmentFlag.AlignCenter)
-        self.stacked_widget.addWidget(self.opportunities_view)
-
-        self.strategies_view = QLabel("Strategies View (Placeholder)")
-        self.strategies_view.setAlignment(Qt.AlignmentFlag.AlignCenter)
-        self.stacked_widget.addWidget(self.strategies_view)
-
-        self.trading_history_view = QLabel("Trading History View (Placeholder)")
-        self.trading_history_view.setAlignment(Qt.AlignmentFlag.AlignCenter)
-        self.stacked_widget.addWidget(self.trading_history_view)
-
-        self.settings_view = QLabel("Settings View (Placeholder)")
-        self.settings_view.setAlignment(Qt.AlignmentFlag.AlignCenter)
-        self.stacked_widget.addWidget(self.settings_view)
->>>>>>> 1a8b8d84
 
         # View mapping for navigation
         self.view_map = {
@@ -357,7 +290,6 @@
             dashboard_button.setChecked(True)
         self.stacked_widget.setCurrentIndex(self.view_map["dashboard"])
 
-<<<<<<< HEAD
     def _switch_view(self, view_name):
         """Cambia a la vista especificada.
 
@@ -394,43 +326,4 @@
             print("MainWindow: Calling cleanup on history_view.")
             self.history_view.cleanup()
 
-        super().closeEvent(event)  # Aceptar el evento de cierre
-=======
-
-    def _switch_view(self, view_name: str):
-        index = self.view_map.get(view_name)
-        if index is not None:
-            self.stacked_widget.setCurrentIndex(index)
-            self.statusBar.showMessage(f"{view_name.capitalize()} view active")
-        else:
-            self.statusBar.showMessage(f"Error: View '{view_name}' not found.")
-
-    def closeEvent(self, event):
-        """Handle the window close event."""
-        print("Closing application via MainWindow closeEvent...")
-
-        # Cleanup child widgets (like DashboardView and its children)
-        if hasattr(self, 'dashboard_view') and self.dashboard_view is not None:
-            if hasattr(self.dashboard_view, 'cleanup') and callable(getattr(self.dashboard_view, 'cleanup')):
-                print("Calling dashboard_view.cleanup()...")
-                self.dashboard_view.cleanup()
-
-        # Close the ApiClient
-        if hasattr(self, 'api_client') and self.api_client is not None:
-            print("Closing API client from MainWindow...")
-            # Running an async function from a synchronous method like closeEvent
-            # can be tricky. qasync might handle tasks created here, but it's often
-            # better if the application's main async shutdown orchestrates this.
-            # However, creating a task is a common approach.
-            if asyncio.get_event_loop().is_running():
-                 asyncio.create_task(self.api_client.close())
-            else:
-                 # If loop not running, try to run it to completion for this task.
-                 # This is less ideal. Best if qasync manages loop until all tasks are done.
-                 try:
-                    asyncio.run(self.api_client.close()) # This might fail if loop is closed/closing
-                 except RuntimeError as e:
-                    print(f"RuntimeError during api_client.close() in closeEvent: {e}. May already be closing.")
-
-        super().closeEvent(event)
->>>>>>> 1a8b8d84
+        super().closeEvent(event)  # Aceptar el evento de cierre